import { Component, OnInit } from '@angular/core';
import { HttpClient } from '@angular/common/http';
import { Observable, BehaviorSubject } from 'rxjs';
<<<<<<< HEAD
import { NHLGame, NFLPlayer, NHLDataResponse, NFLDataResponse, FantasyTeam } from './shared/interfaces';
=======

interface NHLGame {
  team: string;
  games_count: number;
  wins: number;
  losses: number;
  yet_to_play: number;
  total_goals: number;
}

interface NFLPlayer {
  name: string;
  team: string;
  position: string;
  fantasy_points: number;
  touchdowns: number;
  passing_yards: number;
  rushing_yards: number;
  receiving_yards: number;
  receptions: number;
  tackles: number;
  sacks: number;
  interceptions: number;
  fantasy_team_owner?: string;
}

interface NHLDataResponse {
  nhldata: NHLGame[];
}
>>>>>>> 6a50aea0

interface NFLDataResponse {
  nfldata: NFLPlayer[];
}

@Component({
  selector: 'app-root',
  standalone: false,
  templateUrl: './app.component.html',
  styleUrls: ['./app.component.css'],
})
export class AppComponent implements OnInit {
  nhlData$!: Observable<NHLDataResponse>;
  nflData$!: Observable<NFLDataResponse>;
  private baseApiUrl = 'https://nhl-data-projects-production.up.railway.app/api';
  
<<<<<<< HEAD
  selectedSport: string = 'nfl';
=======
  selectedSport: string = 'nhl';
>>>>>>> 6a50aea0
  searchTerm: string = '';
  sortBy: string = 'fantasy_points';
  sortDirection: 'asc' | 'desc' = 'desc';
  selectedSeasonType: string = 'preseason';
  selectedLeagueSeason: string = '2025';
  selectedOwner: string = 'Pretty Fly 4a Dicker Guy';
  isLoading: boolean = false;
  
<<<<<<< HEAD
  fantasyTeams: FantasyTeam = {
    'Pretty Fly 4a Dicker Guy': [],
    'BlevelandClowns': [],
    'Team 610jason': []
  };
  
=======
>>>>>>> 6a50aea0
  sports = [
    { value: 'nhl', label: 'NHL', icon: '🏒' },
    { value: 'nfl', label: 'NFL', icon: '🏈' }
  ];
  
  owners = [
    { value: 'Pretty Fly 4a Dicker Guy', label: 'Pretty Fly 4a Dicker Guy', icon: '👨' },
<<<<<<< HEAD
    { value: 'BlevelandClowns', label: 'BlevelandClowns', icon: '🧑🏾' },
    { value: 'Team 610jason', label: 'Team 610jason', icon: '🧑‍🦲' }
  ];
  
=======
    { value: 'BlevelandClowns', label: 'BlevelandClowns', icon: '🧑' },
    { value: 'Team 610jason', label: 'Team 610jason', icon: '🧔' }
  ];

>>>>>>> 6a50aea0
  seasonTypes = [
    { value: 'preseason', label: 'Preseason', icon: '🏃' },
    { value: 'regular', label: 'Regular', icon: '🏒' },
    { value: 'playoff', label: 'Playoffs', icon: '🏆' }
  ];
  
  leagueSeasons = [
    { value: '2024', label: '2024' },
    { value: '2025', label: '2025' }
  ];
  
  private nhlDataSubject = new BehaviorSubject<NHLGame[]>([]);
  private nflDataSubject = new BehaviorSubject<NFLPlayer[]>([]);

  constructor(private http: HttpClient) {}

  ngOnInit(): void {
    this.loadData();
  }

  private loadData(): void {
    this.isLoading = true;
    
    if (this.selectedSport === 'nhl') {
      this.loadNHLData();
    } else if (this.selectedSport === 'nfl') {
      this.loadNFLData();
    }
  }
  
  private loadNHLData(): void {
    this.nhlDataSubject.next([]);
    const apiUrl = `${this.baseApiUrl}/nhldata?season_type=${this.selectedSeasonType}&league_season=${this.selectedLeagueSeason}`;
    console.log('Loading NHL data from:', apiUrl);
    this.nhlData$ = this.http.get<NHLDataResponse>(apiUrl);
    this.nhlData$.subscribe({
      next: (data) => {
        console.log('Received NHL data:', data);
        const convertedData = data.nhldata.map(game => ({
          ...game,
          games_count: Number(game.games_count),
          wins: Number(game.wins),
          losses: Number(game.losses),
          yet_to_play: Number(game.yet_to_play),
          total_goals: Number(game.total_goals)
        }));
        this.nhlDataSubject.next(convertedData);
        this.isLoading = false;
      },
      error: (error) => {
        console.error('Error loading NHL data:', error);
        this.isLoading = false;
      }
    });
  }
  
  private loadNFLData(): void {
    this.nflDataSubject.next([]);
    const apiUrl = `${this.baseApiUrl}/nfldata`;
    console.log('Loading NFL data from:', apiUrl);
    this.nflData$ = this.http.get<NFLDataResponse>(apiUrl);
    this.nflData$.subscribe({
      next: (data) => {
        console.log('Received NFL data:', data);
        const convertedData = data.nfldata.map(player => ({
          ...player,
          fantasy_points: Number(player.fantasy_points),
          touchdowns: Number(player.touchdowns),
          passing_yards: Number(player.passing_yards),
          rushing_yards: Number(player.rushing_yards),
          receiving_yards: Number(player.receiving_yards),
          fantasy_team_owner: player.fantasy_team_owner || undefined
        }));
        
        // Debug: Log players with team assignments
        const playersWithTeams = convertedData.filter(p => p.fantasy_team_owner);
        console.log('Players with fantasy team assignments:', playersWithTeams);
        
        this.nflDataSubject.next(convertedData);
        this.isLoading = false;
      },
      error: (error) => {
        console.error('Error loading NFL data:', error);
        this.isLoading = false;
      }
    });
  }

  getFilteredAndSortedNHLData(): NHLGame[] {
    let data = this.nhlDataSubject.value;
    
    // Filter by search term
    if (this.searchTerm) {
      data = data.filter(game => 
        game.team.toLowerCase().includes(this.searchTerm.toLowerCase())
      );
    }
    
    // Sort data
    data = [...data].sort((a, b) => {
      let aVal = a[this.sortBy as keyof NHLGame];
      let bVal = b[this.sortBy as keyof NHLGame];
      
      if (typeof aVal === 'string') {
        aVal = aVal.toLowerCase();
        bVal = (bVal as string).toLowerCase();
      }
      
      if (this.sortDirection === 'asc') {
        return aVal < bVal ? -1 : aVal > bVal ? 1 : 0;
      } else {
        return aVal > bVal ? -1 : aVal < bVal ? 1 : 0;
      }
    });
    
    return data;
  }
  
  getFilteredAndSortedNFLData(): NFLPlayer[] {
    let data = this.nflDataSubject.value;
    
    // Filter by search term
    if (this.searchTerm) {
      data = data.filter(player => 
        player.name.toLowerCase().includes(this.searchTerm.toLowerCase()) ||
        player.team.toLowerCase().includes(this.searchTerm.toLowerCase()) ||
        player.position.toLowerCase().includes(this.searchTerm.toLowerCase())
      );
    }
    
    // Sort data
    data = [...data].sort((a, b) => {
      let aVal = a[this.sortBy as keyof NFLPlayer];
      let bVal = b[this.sortBy as keyof NFLPlayer];
      
      // Handle undefined values
      if (aVal === undefined && bVal === undefined) return 0;
      if (aVal === undefined) return 1;
      if (bVal === undefined) return -1;
      
      if (typeof aVal === 'string' && typeof bVal === 'string') {
        aVal = aVal.toLowerCase();
        bVal = bVal.toLowerCase();
      }
      
      if (this.sortDirection === 'asc') {
        return aVal < bVal ? -1 : aVal > bVal ? 1 : 0;
      } else {
        return aVal > bVal ? -1 : aVal < bVal ? 1 : 0;
      }
    });
    
    return data;
  }
  
  getCurrentData(): (NHLGame | NFLPlayer)[] {
    if (this.selectedSport === 'nhl') {
      return this.getFilteredAndSortedNHLData();
    } else {
      return this.getFilteredAndSortedNFLData();
    }
  }

  sort(column: string): void {
    if (this.sortBy === column) {
      this.sortDirection = this.sortDirection === 'asc' ? 'desc' : 'asc';
    } else {
      this.sortBy = column;
      this.sortDirection = 'desc';
    }
  }

  onSortChange(): void {
    // Method called when sort dropdown changes
  }

  getFilteredAndSortedNFLData(): NFLPlayer[] {
    let data = this.nflDataSubject.value;
    
    // Filter by search term
    if (this.searchTerm) {
      data = data.filter(player => 
        player.name.toLowerCase().includes(this.searchTerm.toLowerCase()) ||
        player.team.toLowerCase().includes(this.searchTerm.toLowerCase()) ||
        player.position.toLowerCase().includes(this.searchTerm.toLowerCase())
      );
    }
    
    // Sort data
    data = [...data].sort((a, b) => {
      let aVal = a[this.sortBy as keyof NFLPlayer];
      let bVal = b[this.sortBy as keyof NFLPlayer];
      
      // Handle undefined values
      if (aVal === undefined && bVal === undefined) return 0;
      if (aVal === undefined) return 1;
      if (bVal === undefined) return -1;
      
      if (typeof aVal === 'string' && typeof bVal === 'string') {
        aVal = aVal.toLowerCase();
        bVal = bVal.toLowerCase();
      }
      
      if (this.sortDirection === 'asc') {
        return aVal < bVal ? -1 : aVal > bVal ? 1 : 0;
      } else {
        return aVal > bVal ? -1 : aVal < bVal ? 1 : 0;
      }
    });
    
    return data;
  }
  
  getCurrentData(): (NHLGame | NFLPlayer)[] {
    if (this.selectedSport === 'nhl') {
      return this.getFilteredAndSortedNHLData();
    } else {
      return this.getFilteredAndSortedNFLData();
    }
  }

  setSport(sport: string): void {
    this.selectedSport = sport;
    this.searchTerm = '';
    if (sport === 'nfl') {
      this.sortBy = 'fantasy_points';
    } else {
      this.sortBy = 'total_goals';
    }
    this.loadData();
  }
  
  setOwner(owner: string): void {
    this.selectedOwner = owner;
  }
  
  addPlayerToTeam(player: NFLPlayer): void {
    if (!player.fantasy_team_owner) {
      player.fantasy_team_owner = this.selectedOwner;
    }
  }
  
  removePlayerFromTeam(player: NFLPlayer): void {
    if (player.fantasy_team_owner === this.selectedOwner) {
      player.fantasy_team_owner = undefined;
    }
  }
  
  getFantasyTeam(): NFLPlayer[] {
    const team = this.nflDataSubject.value.filter(player => player.fantasy_team_owner === this.selectedOwner);
    console.log(`Fantasy team for ${this.selectedOwner}:`, team);
    console.log(`Total NFL players loaded:`, this.nflDataSubject.value.length);
    return team;
  }

  isPlayerInTeam(player: NFLPlayer): boolean {
    return player.fantasy_team_owner === this.selectedOwner;
  }

  getTotalFantasyPoints(): number {
    return this.getFantasyTeam().reduce((sum, p) => sum + p.fantasy_points, 0);
  }

  toggleSortDirection(): void {
    this.sortDirection = this.sortDirection === 'asc' ? 'desc' : 'asc';
  }

  getWinPercentage(game: NHLGame): number {
    const gamesPlayed = game.games_count - game.yet_to_play;
    return gamesPlayed > 0 ? (game.wins / gamesPlayed) * 100 : 0;
  }

  getTotalGames(data: NHLGame[]): number {
    return data.reduce((sum, game) => sum + game.games_count, 0);
  }

  getTotalGoals(data: NHLGame[]): number {
    return data.reduce((sum, game) => sum + game.total_goals, 0);
  }
  
  setSport(sport: string): void {
    this.selectedSport = sport;
    this.searchTerm = '';
    if (sport === 'nfl') {
      this.sortBy = 'fantasy_points';
    } else {
      this.sortBy = 'total_goals';
    }
    this.loadData();
  }
  
  setOwner(owner: string): void {
    this.selectedOwner = owner;
  }
  
  addPlayerToTeam(player: NFLPlayer): void {
    if (!player.fantasy_team_owner) {
      // Update the player object locally
      player.fantasy_team_owner = this.selectedOwner;
      
      // TODO: Make API call to update the database
      // Example: this.http.put(`${this.baseApiUrl}/nfldata/assign-player`, { 
      //   playerId: player.PlayerID, 
      //   owner: this.selectedOwner 
      // }).subscribe();
    }
  }
  
  removePlayerFromTeam(player: NFLPlayer): void {
    if (player.fantasy_team_owner === this.selectedOwner) {
      // Update the player object locally
      player.fantasy_team_owner = undefined;
      
      // TODO: Make API call to update the database
      // Example: this.http.put(`${this.baseApiUrl}/nfldata/unassign-player`, { 
      //   playerId: player.PlayerID 
      // }).subscribe();
    }
  }
  
  getFantasyTeam(): NFLPlayer[] {
    const team = this.nflDataSubject.value.filter(player => player.fantasy_team_owner === this.selectedOwner);
    console.log(`Fantasy team for ${this.selectedOwner}:`, team);
    console.log(`Total NFL players loaded:`, this.nflDataSubject.value.length);
    return team;
  }

  setSeasonType(seasonType: string): void {
    this.selectedSeasonType = seasonType;
    this.loadData();
  }

  setLeagueSeason(leagueSeason: string): void {
    this.selectedLeagueSeason = leagueSeason;
    this.loadData();
  }

  getSeasonTypeLabel(): string {
    const seasonType = this.seasonTypes.find(s => s.value === this.selectedSeasonType);
    return seasonType ? seasonType.label : '';
  }

  isPlayerInTeam(player: NFLPlayer): boolean {
    return player.fantasy_team_owner === this.selectedOwner;
  }

  getTotalFantasyPoints(): number {
    return this.getFantasyTeam().reduce((sum, p) => sum + p.fantasy_points, 0);
  }

}<|MERGE_RESOLUTION|>--- conflicted
+++ resolved
@@ -1,39 +1,7 @@
 import { Component, OnInit } from '@angular/core';
 import { HttpClient } from '@angular/common/http';
 import { Observable, BehaviorSubject } from 'rxjs';
-<<<<<<< HEAD
-import { NHLGame, NFLPlayer, NHLDataResponse, NFLDataResponse, FantasyTeam } from './shared/interfaces';
-=======
-
-interface NHLGame {
-  team: string;
-  games_count: number;
-  wins: number;
-  losses: number;
-  yet_to_play: number;
-  total_goals: number;
-}
-
-interface NFLPlayer {
-  name: string;
-  team: string;
-  position: string;
-  fantasy_points: number;
-  touchdowns: number;
-  passing_yards: number;
-  rushing_yards: number;
-  receiving_yards: number;
-  receptions: number;
-  tackles: number;
-  sacks: number;
-  interceptions: number;
-  fantasy_team_owner?: string;
-}
-
-interface NHLDataResponse {
-  nhldata: NHLGame[];
-}
->>>>>>> 6a50aea0
+import { NHLGame, NFLPlayer, NHLDataResponse, FantasyTeam } from './shared/interfaces';
 
 interface NFLDataResponse {
   nfldata: NFLPlayer[];
@@ -50,11 +18,7 @@
   nflData$!: Observable<NFLDataResponse>;
   private baseApiUrl = 'https://nhl-data-projects-production.up.railway.app/api';
   
-<<<<<<< HEAD
   selectedSport: string = 'nfl';
-=======
-  selectedSport: string = 'nhl';
->>>>>>> 6a50aea0
   searchTerm: string = '';
   sortBy: string = 'fantasy_points';
   sortDirection: 'asc' | 'desc' = 'desc';
@@ -63,15 +27,12 @@
   selectedOwner: string = 'Pretty Fly 4a Dicker Guy';
   isLoading: boolean = false;
   
-<<<<<<< HEAD
   fantasyTeams: FantasyTeam = {
     'Pretty Fly 4a Dicker Guy': [],
     'BlevelandClowns': [],
     'Team 610jason': []
   };
   
-=======
->>>>>>> 6a50aea0
   sports = [
     { value: 'nhl', label: 'NHL', icon: '🏒' },
     { value: 'nfl', label: 'NFL', icon: '🏈' }
@@ -79,17 +40,10 @@
   
   owners = [
     { value: 'Pretty Fly 4a Dicker Guy', label: 'Pretty Fly 4a Dicker Guy', icon: '👨' },
-<<<<<<< HEAD
     { value: 'BlevelandClowns', label: 'BlevelandClowns', icon: '🧑🏾' },
     { value: 'Team 610jason', label: 'Team 610jason', icon: '🧑‍🦲' }
   ];
   
-=======
-    { value: 'BlevelandClowns', label: 'BlevelandClowns', icon: '🧑' },
-    { value: 'Team 610jason', label: 'Team 610jason', icon: '🧔' }
-  ];
-
->>>>>>> 6a50aea0
   seasonTypes = [
     { value: 'preseason', label: 'Preseason', icon: '🏃' },
     { value: 'regular', label: 'Regular', icon: '🏒' },
@@ -266,51 +220,6 @@
     // Method called when sort dropdown changes
   }
 
-  getFilteredAndSortedNFLData(): NFLPlayer[] {
-    let data = this.nflDataSubject.value;
-    
-    // Filter by search term
-    if (this.searchTerm) {
-      data = data.filter(player => 
-        player.name.toLowerCase().includes(this.searchTerm.toLowerCase()) ||
-        player.team.toLowerCase().includes(this.searchTerm.toLowerCase()) ||
-        player.position.toLowerCase().includes(this.searchTerm.toLowerCase())
-      );
-    }
-    
-    // Sort data
-    data = [...data].sort((a, b) => {
-      let aVal = a[this.sortBy as keyof NFLPlayer];
-      let bVal = b[this.sortBy as keyof NFLPlayer];
-      
-      // Handle undefined values
-      if (aVal === undefined && bVal === undefined) return 0;
-      if (aVal === undefined) return 1;
-      if (bVal === undefined) return -1;
-      
-      if (typeof aVal === 'string' && typeof bVal === 'string') {
-        aVal = aVal.toLowerCase();
-        bVal = bVal.toLowerCase();
-      }
-      
-      if (this.sortDirection === 'asc') {
-        return aVal < bVal ? -1 : aVal > bVal ? 1 : 0;
-      } else {
-        return aVal > bVal ? -1 : aVal < bVal ? 1 : 0;
-      }
-    });
-    
-    return data;
-  }
-  
-  getCurrentData(): (NHLGame | NFLPlayer)[] {
-    if (this.selectedSport === 'nhl') {
-      return this.getFilteredAndSortedNHLData();
-    } else {
-      return this.getFilteredAndSortedNFLData();
-    }
-  }
-
   setSport(sport: string): void {
     this.selectedSport = sport;
     this.searchTerm = '';
@@ -328,13 +237,26 @@
   
   addPlayerToTeam(player: NFLPlayer): void {
     if (!player.fantasy_team_owner) {
+      // Update the player object locally
       player.fantasy_team_owner = this.selectedOwner;
+      
+      // TODO: Make API call to update the database
+      // Example: this.http.put(`${this.baseApiUrl}/nfldata/assign-player`, { 
+      //   playerId: player.PlayerID, 
+      //   owner: this.selectedOwner 
+      // }).subscribe();
     }
   }
   
   removePlayerFromTeam(player: NFLPlayer): void {
     if (player.fantasy_team_owner === this.selectedOwner) {
+      // Update the player object locally
       player.fantasy_team_owner = undefined;
+      
+      // TODO: Make API call to update the database
+      // Example: this.http.put(`${this.baseApiUrl}/nfldata/unassign-player`, { 
+      //   playerId: player.PlayerID 
+      // }).subscribe();
     }
   }
   
@@ -345,6 +267,21 @@
     return team;
   }
 
+  setSeasonType(seasonType: string): void {
+    this.selectedSeasonType = seasonType;
+    this.loadData();
+  }
+
+  setLeagueSeason(leagueSeason: string): void {
+    this.selectedLeagueSeason = leagueSeason;
+    this.loadData();
+  }
+
+  getSeasonTypeLabel(): string {
+    const seasonType = this.seasonTypes.find(s => s.value === this.selectedSeasonType);
+    return seasonType ? seasonType.label : '';
+  }
+
   isPlayerInTeam(player: NFLPlayer): boolean {
     return player.fantasy_team_owner === this.selectedOwner;
   }
@@ -369,75 +306,4 @@
   getTotalGoals(data: NHLGame[]): number {
     return data.reduce((sum, game) => sum + game.total_goals, 0);
   }
-  
-  setSport(sport: string): void {
-    this.selectedSport = sport;
-    this.searchTerm = '';
-    if (sport === 'nfl') {
-      this.sortBy = 'fantasy_points';
-    } else {
-      this.sortBy = 'total_goals';
-    }
-    this.loadData();
-  }
-  
-  setOwner(owner: string): void {
-    this.selectedOwner = owner;
-  }
-  
-  addPlayerToTeam(player: NFLPlayer): void {
-    if (!player.fantasy_team_owner) {
-      // Update the player object locally
-      player.fantasy_team_owner = this.selectedOwner;
-      
-      // TODO: Make API call to update the database
-      // Example: this.http.put(`${this.baseApiUrl}/nfldata/assign-player`, { 
-      //   playerId: player.PlayerID, 
-      //   owner: this.selectedOwner 
-      // }).subscribe();
-    }
-  }
-  
-  removePlayerFromTeam(player: NFLPlayer): void {
-    if (player.fantasy_team_owner === this.selectedOwner) {
-      // Update the player object locally
-      player.fantasy_team_owner = undefined;
-      
-      // TODO: Make API call to update the database
-      // Example: this.http.put(`${this.baseApiUrl}/nfldata/unassign-player`, { 
-      //   playerId: player.PlayerID 
-      // }).subscribe();
-    }
-  }
-  
-  getFantasyTeam(): NFLPlayer[] {
-    const team = this.nflDataSubject.value.filter(player => player.fantasy_team_owner === this.selectedOwner);
-    console.log(`Fantasy team for ${this.selectedOwner}:`, team);
-    console.log(`Total NFL players loaded:`, this.nflDataSubject.value.length);
-    return team;
-  }
-
-  setSeasonType(seasonType: string): void {
-    this.selectedSeasonType = seasonType;
-    this.loadData();
-  }
-
-  setLeagueSeason(leagueSeason: string): void {
-    this.selectedLeagueSeason = leagueSeason;
-    this.loadData();
-  }
-
-  getSeasonTypeLabel(): string {
-    const seasonType = this.seasonTypes.find(s => s.value === this.selectedSeasonType);
-    return seasonType ? seasonType.label : '';
-  }
-
-  isPlayerInTeam(player: NFLPlayer): boolean {
-    return player.fantasy_team_owner === this.selectedOwner;
-  }
-
-  getTotalFantasyPoints(): number {
-    return this.getFantasyTeam().reduce((sum, p) => sum + p.fantasy_points, 0);
-  }
-
 }