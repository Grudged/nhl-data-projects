--- conflicted
+++ resolved
@@ -34,7 +34,12 @@
     (removePlayer)="removePlayerFromTeam($event)">
   </app-fantasy-team>
 
-<<<<<<< HEAD
+  <!-- NHL Statistics Overview -->
+  <app-stats-overview 
+    *ngIf="selectedSport === 'nhl'"
+    [nhlData]="getFilteredAndSortedNHLData()">
+  </app-stats-overview>
+
   <!-- NHL Table -->
   <app-nhl-table 
     *ngIf="selectedSport === 'nhl'"
@@ -55,77 +60,6 @@
     (addPlayer)="addPlayerToTeam($event)"
     (removePlayer)="removePlayerFromTeam($event)">
   </app-nfl-table>
-=======
-  <div class="stats-overview" *ngIf="getFilteredAndSortedNHLData().length > 0">
-    <div class="stat-card">
-      <div class="stat-number">{{ getFilteredAndSortedNHLData().length }}</div>
-      <div class="stat-label">Teams</div>
-    </div>
-    <div class="stat-card">
-      <div class="stat-number">{{ getTotalGames(getFilteredAndSortedNHLData()) }}</div>
-      <div class="stat-label">Total Games</div>
-    </div>
-    <div class="stat-card">
-      <div class="stat-number">{{ getTotalGoals(getFilteredAndSortedNHLData()) }}</div>
-      <div class="stat-label">Total Goals</div>
-    </div>
-  </div>
-
-  <div class="table-container">
-    <table class="nhl-table">
-      <thead>
-        <tr>
-          <th (click)="sort('team')" [class.active]="sortBy === 'team'">
-            Team
-            <span class="sort-indicator" *ngIf="sortBy === 'team'">{{ sortDirection === 'asc' ? '↑' : '↓' }}</span>
-          </th>
-          <th (click)="sort('games_count')" [class.active]="sortBy === 'games_count'">
-            Games
-            <span class="sort-indicator" *ngIf="sortBy === 'games_count'">{{ sortDirection === 'asc' ? '↑' : '↓' }}</span>
-          </th>
-          <th (click)="sort('wins')" [class.active]="sortBy === 'wins'">
-            Wins
-            <span class="sort-indicator" *ngIf="sortBy === 'wins'">{{ sortDirection === 'asc' ? '↑' : '↓' }}</span>
-          </th>
-          <th (click)="sort('losses')" [class.active]="sortBy === 'losses'">
-            Losses
-            <span class="sort-indicator" *ngIf="sortBy === 'losses'">{{ sortDirection === 'asc' ? '↑' : '↓' }}</span>
-          </th>
-          <th (click)="sort('yet_to_play')" [class.active]="sortBy === 'yet_to_play'">
-            Remaining
-            <span class="sort-indicator" *ngIf="sortBy === 'yet_to_play'">{{ sortDirection === 'asc' ? '↑' : '↓' }}</span>
-          </th>
-          <th (click)="sort('total_goals')" [class.active]="sortBy === 'total_goals'">
-            Goals
-            <span class="sort-indicator" *ngIf="sortBy === 'total_goals'">{{ sortDirection === 'asc' ? '↑' : '↓' }}</span>
-          </th>
-          <th>Win %</th>
-        </tr>
-      </thead>
-      <tbody>
-        <tr *ngFor="let game of getFilteredAndSortedNHLData(); let i = index" 
-            [class.top-performer]="i < 3" 
-            [class.bottom-performer]="i >= getFilteredAndSortedNHLData().length - 3">
-          <td class="team-cell">
-            <span class="team-name">{{ game.team }}</span>
-          </td>
-          <td class="number-cell">{{ game.games_count }}</td>
-          <td class="number-cell wins">{{ game.wins }}</td>
-          <td class="number-cell losses">{{ game.losses }}</td>
-          <td class="number-cell remaining">{{ game.yet_to_play }}</td>
-          <td class="number-cell goals">{{ game.total_goals }}</td>
-          <td class="number-cell win-percentage">
-            <div class="progress-container">
-              <div class="progress-bar" [style.width.%]="getWinPercentage(game)">
-                <span class="progress-text">{{ getWinPercentage(game) | number:'1.1-1' }}%</span>
-              </div>
-            </div>
-          </td>
-        </tr>
-      </tbody>
-    </table>
-  </div>
->>>>>>> 6a50aea0
 
   <!-- Loading Component -->
   <app-loading 
@@ -133,7 +67,6 @@
     [selectedSport]="selectedSport">
   </app-loading>
 
-<<<<<<< HEAD
   <!-- No Data Component -->
   <app-no-data 
     *ngIf="!isLoading && getCurrentData().length === 0"
@@ -141,9 +74,4 @@
     [selectedLeagueSeason]="selectedLeagueSeason"
     [seasonTypeLabel]="getSeasonTypeLabel()">
   </app-no-data>
-=======
-  <div class="no-data-message" *ngIf="!isLoading && getFilteredAndSortedNHLData().length === 0">
-    <p>No data available for {{ selectedLeagueSeason }} {{ getSeasonTypeLabel() }} season.</p>
-  </div>
->>>>>>> 6a50aea0
 </div>